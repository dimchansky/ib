--- conflicted
+++ resolved
@@ -83,11 +83,7 @@
 		reader:      reader,
 		input:       input,
 		output:      output,
-<<<<<<< HEAD
-		subscribers: make(map[int64]chan<- reply),
-=======
 		subscribers: make(map[int64]chan<- Reply),
->>>>>>> ae5a655a
 	}
 
 	// write client version and id

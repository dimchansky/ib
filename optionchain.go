package trade

import (
	"fmt"
	"time"
)

type OptionChains map[time.Time]*OptionChain

type OptionChain struct {
	Expiry  time.Time
	Strikes map[float64]*Strike
}

type Strike struct {
	Price float64
	Put   *Option
	Call  *Option
}

func (engine *Engine) GetOptionChains(spot Discoverable) (OptionChains, error) {
	req := spot.ContractDataReq()
	req.SecurityType = "OPT"

	id := engine.NextRequestId()
	req.SetId(id)
<<<<<<< HEAD
	ch := make(chan reply)
=======
	ch := make(chan Reply)
>>>>>>> ae5a655a
	engine.Subscribe(ch, id)
	defer engine.Unsubscribe(id)

	if err := engine.Send(req); err != nil {
		return nil, err
	}

	// temporary option chains
	chains := make(OptionChains)

done:

	// message loop
	for {
		select {
		case v := <-ch:
			switch v.(type) {
			case *ContractDataEnd:
				break done
			case *ContractData:
				v := v.(*ContractData)
				expiry, err := time.Parse("20060102", v.Expiry)
				if err != nil {
					return nil, err
				}
				if chain, ok := chains[expiry]; ok {
					chain.update(v)
				} else {
					chain := &OptionChain{
						Expiry:  expiry,
						Strikes: make(map[float64]*Strike),
					}
					chain.update(v)
					chains[expiry] = chain
				}
			default:
			}
		}
	}

	return chains, nil
}

func (strike *Strike) update(v *ContractData) {
	option := &Option{
		contract: Contract{
			Symbol:      v.Symbol,
			LocalSymbol: v.LocalSymbol,
			Exchange:    v.Exchange,
			Currency:    v.Currency,
			Id:          v.Id(),
		},
	}

	if v.Right == "C" {
		option.Type = CALL
		strike.Call = option
	} else {
		option.Type = PUT
		strike.Put = option
	}
}

func (chain *OptionChain) update(v *ContractData) {
	if strike, ok := chain.Strikes[v.Strike]; ok {
		// strike exists
		strike.update(v)
	} else {
		// no strike exists
		strike := &Strike{
			Price: v.Strike,
		}
		chain.Strikes[v.Strike] = strike
		strike.update(v)
	}
}

func (strike *Strike) String() string {
	toString := func(v *Option, label string) string {
		if v == nil {
			return ""
		}

		return fmt.Sprintf("%s %d", label, v.Contract().Id)
	}

	options := toString(strike.Call, "CALL") + " " + toString(strike.Put, "PUT")

	return fmt.Sprintf("%.5g %s", strike.Price, options)
}<|MERGE_RESOLUTION|>--- conflicted
+++ resolved
@@ -24,11 +24,7 @@
 
 	id := engine.NextRequestId()
 	req.SetId(id)
-<<<<<<< HEAD
-	ch := make(chan reply)
-=======
 	ch := make(chan Reply)
->>>>>>> ae5a655a
 	engine.Subscribe(ch, id)
 	defer engine.Unsubscribe(id)
 

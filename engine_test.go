package trade

import (
	"reflect"
	"testing"
	"time"
)

func (engine *Engine) expect(t *testing.T, ch chan Reply, expected int64) (Reply, error) {
	for {
		select {
		case <-time.After(engine.timeout):
			return nil, timeout()
		case v := <-ch:
			if v.code() == 0 {
				t.Fatalf("don't know message '%v'", v)
			}

			if v.code() == expected {
				return v, nil
			} else {
				// wrong message received
				t.Logf("received message '%v' of type '%v'\n",
					v, reflect.ValueOf(v).Type())
			}
		}
	}

	return nil, nil
}

func TestConnect(t *testing.T) {
	_, err := NewEngine(1)

	if err != nil {
		t.Fatalf("cannot connect engine: %s", err)
	}
}

func TestMarketData(t *testing.T) {
	engine, err := NewEngine(2)

	if err != nil {
		t.Fatalf("cannot connect engine: %s", err)
	}

	req1 := &RequestMarketData{
		Contract: Contract{
			Symbol:       "AAPL",
			SecurityType: "STK",
			Exchange:     "SMART",
			Currency:     "USD",
		},
	}

	id := engine.NextRequestId()
	req1.SetId(id)
<<<<<<< HEAD
	ch := make(chan reply)
=======
	ch := make(chan Reply)
>>>>>>> ae5a655a
	engine.Subscribe(ch, id)
	defer engine.Unsubscribe(id)

	if err := engine.Send(req1); err != nil {
		t.Fatalf("cannot send market data request: %s", err)
	}

	rep1, err := engine.expect(t, ch, mTickPrice)

	if err != nil {
		t.Fatalf("cannot receive market data: %s", err)
	}

	t.Logf("received packet '%v' of type %v\n", rep1, reflect.ValueOf(rep1).Type())

	if err := engine.Send(&CancelMarketData{id}); err != nil {
		t.Fatalf("cannot send cancel request: %s", err)
	}
}

func TestContractDetails(t *testing.T) {
	engine, err := NewEngine(3)

	if err != nil {
		t.Fatalf("cannot connect engine: %s", err)
	}

	req1 := &RequestContractData{
		Symbol:       "AAPL",
		SecurityType: "STK",
		Exchange:     "SMART",
		Currency:     "USD",
	}

	id := engine.NextRequestId()
	req1.SetId(id)
<<<<<<< HEAD
	ch := make(chan reply)
=======
	ch := make(chan Reply)
>>>>>>> ae5a655a
	engine.Subscribe(ch, id)
	defer engine.Unsubscribe(id)

	if err := engine.Send(req1); err != nil {
		t.Fatalf("cannot send contract data request: %s", err)
	}

	rep1, err := engine.expect(t, ch, mContractData)

	if err != nil {
		t.Fatalf("cannot receive contract details: %s", err)
	}

	t.Logf("received packet '%v' of type %v\n", rep1, reflect.ValueOf(rep1).Type())

	rep2, err := engine.expect(t, ch, mContractDataEnd)

	if err != nil {
		t.Fatalf("cannot receive end of contract details: %s", err)
	}

	t.Logf("received packet '%v' of type %v\n", rep2, reflect.ValueOf(rep2).Type())
}

func TestOptionChainRequest(t *testing.T) {
	engine, err := NewEngine(4)

	if err != nil {
		t.Fatalf("cannot connect engine: %s", err)
	}

	req1 := &RequestContractData{
		Symbol:       "AAPL",
		SecurityType: "OPT",
		Exchange:     "SMART",
		Currency:     "USD",
	}

	id := engine.NextRequestId()
	req1.SetId(id)
<<<<<<< HEAD
	ch := make(chan reply)
=======
	ch := make(chan Reply)
>>>>>>> ae5a655a
	engine.Subscribe(ch, id)
	defer engine.Unsubscribe(id)

	if err := engine.Send(req1); err != nil {
		t.Fatalf("cannot send contract data request: %s", err)
	}

	rep1, err := engine.expect(t, ch, mContractDataEnd)

	if err != nil {
		t.Fatalf("cannot receive contract details: %s", err)
	}

	t.Logf("received packet '%v' of type %v\n", rep1, reflect.ValueOf(rep1).Type())
}

func TestPriceSnapshot(t *testing.T) {
	engine, err := NewEngine(5)

	if err != nil {
		t.Fatalf("cannot connect engine: %s", err)
	}

	stock := &Stock{
		Contract{
			Symbol:   "AAPL",
			Exchange: "SMART",
			Currency: "USD",
		},
	}

	price, err := engine.GetPriceSnapshot(stock)

	if err != nil {
		t.Fatalf("cannot get price snapshot: %s", err)
	}

	if price <= 0 {
		t.Fatalf("wrong price in snapshot")
	}
}

func TestOptionChain(t *testing.T) {
	engine, err := NewEngine(6)

	if err != nil {
		t.Fatalf("cannot connect engine: %s", err)
	}

	stock := &Stock{
		Contract{
			Symbol:   "AAPL",
			Exchange: "SMART",
			Currency: "USD",
		},
	}

	chains, err := engine.GetOptionChains(stock)

	if err != nil {
		t.Fatalf("cannot get option chains: %s", err)
	}

	if len(chains) == 0 {
		t.Fatalf("not option chains retrieved")
	}
}<|MERGE_RESOLUTION|>--- conflicted
+++ resolved
@@ -55,11 +55,7 @@
 
 	id := engine.NextRequestId()
 	req1.SetId(id)
-<<<<<<< HEAD
-	ch := make(chan reply)
-=======
 	ch := make(chan Reply)
->>>>>>> ae5a655a
 	engine.Subscribe(ch, id)
 	defer engine.Unsubscribe(id)
 
@@ -96,11 +92,7 @@
 
 	id := engine.NextRequestId()
 	req1.SetId(id)
-<<<<<<< HEAD
-	ch := make(chan reply)
-=======
 	ch := make(chan Reply)
->>>>>>> ae5a655a
 	engine.Subscribe(ch, id)
 	defer engine.Unsubscribe(id)
 
@@ -141,11 +133,7 @@
 
 	id := engine.NextRequestId()
 	req1.SetId(id)
-<<<<<<< HEAD
-	ch := make(chan reply)
-=======
 	ch := make(chan Reply)
->>>>>>> ae5a655a
 	engine.Subscribe(ch, id)
 	defer engine.Unsubscribe(id)
 
